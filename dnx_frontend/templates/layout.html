--- conflicted
+++ resolved
@@ -68,11 +68,7 @@
 
     {% if dnx_table %}
     <!-- dnx custom ajax client by seeker1437 (WyteChocolate) -->
-<<<<<<< HEAD
-    {% include 'includes/_dnx_ajax_client.js'%}
-=======
     <script src="{{url_for('static',filename='assets/js/dnx_ajax_client.js')}}"></script>
->>>>>>> 1874c680
 
     <!-- dnx custom table with filtering/striping -->
     <script src="{{url_for('static',filename='assets/js/dnx_table.js')}}"></script>
