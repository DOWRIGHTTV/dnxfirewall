--- conflicted
+++ resolved
@@ -66,8 +66,6 @@
 
 SYSTEM_DIR:  str = 'dnx_profile'
 UTILITY_DIR: str = 'dnx_profile/utils'
-
-UPDATE_SET = False
 
 # ----------------------------
 # UTILS
@@ -788,7 +786,7 @@
     lprint()
 
     # NOTE: ensuring the progress bar count is properly reflected.
-    if (not args.update_set):
+    if (not args._update_system):
         build_libraries(count_only=True)
 
     progress('')  # this will render 0% bar, so we don't need to use offsets.
@@ -802,12 +800,7 @@
     # building netfilter libs from source.
     # keeping this separate from packages since we cannot guarantee the user distro's versioning meets the minimum
     # requirements [source is locally contained within dnxfirewall repo].
-<<<<<<< HEAD
-    # NOTE: keep this first for now or else the progress bar count won't be properly reflected.
     if (not args._update_system):
-=======
-    if (not args.update_set):
->>>>>>> 8605c0cb
         build_libraries()
 
     # this must be done after the netfilter libs are built.
