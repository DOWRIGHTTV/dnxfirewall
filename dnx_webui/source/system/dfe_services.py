--- conflicted
+++ resolved
@@ -30,15 +30,9 @@
 
         all_services = []
         for service, desc in dnx_settings.get_items('services'):
-<<<<<<< HEAD
             service_name = space_join((service.split('-')[1:]))
 
             all_services.append((service_name, desc, Services.status(service)))
-=======
-            service_title = space_join((service.split('-')[1:]))
-
-            all_services.append((service_title, desc, Services.status(service)))
->>>>>>> 650b2775
 
         return {'all_services': all_services, 'mgmt_access': dnx_settings.get_dict('mgmt_access')}
 
