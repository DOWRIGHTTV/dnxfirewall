#!/usr/bin/env python3

from __future__ import annotations

import re
import string

from ipaddress import IPv4Network, IPv4Address

# TODO: consider moving this module, web_typing, and web_interfaces to dnx_webui folder instead of source
from dnx_webui.source.web_typing import *

from dnx_gentools.def_enums import CFG, DATA, PROTO
from dnx_gentools.def_exceptions import DNXError


BINT = (0, 1)

MIN_PORT = 1
MAX_PORT = 65535
MAX_PORT_RANGE = MAX_PORT + 1

__all__ = (
    'ValidationError',
    
    'INVALID_FORM', 'NO_STANDARD_ERROR',
    'VALID_MAC', 'VALID_DOMAIN',

    'convert_int', 'get_convert_int',
    'convert_bint', 'get_convert_bint',
    'get_convert_in_range',
    'standard', 'full_field',

    'mac_address',
    'ip_address', 'default_gateway', 'ip_network', 'cidr',
    'network_port', 'proto_port',

    'domain_name',
    'add_ip_whitelist',
)

class ValidationError(DNXError):
    '''Webui processing failure or invalid user input.'''


_proto_map = {'any': 0, 'icmp': 1, 'tcp': 6, 'udp': 17}

NO_STANDARD_ERROR: tuple[int, str] = (0, '')
NO_LOG_ERROR: tuple[str, str, []] = ('', '', [])
INVALID_FORM: str = 'Invalid form data.'

# TODO: mac regex allows trailing characters. it should hard cut after the exact char length.
VALID_MAC = re.compile('(?:[0-9a-fA-F]:?){12}')
VALID_DOMAIN = re.compile('(//|\\s+|^)(\\w\\.|\\w[A-Za-z0-9-]{0,61}\\w\\.){1,3}[A-Za-z]{2,6}')

def get_convert_int(form: Union[Form, Args], key: str) -> Union[int, DATA]:
    '''gets string value from submitted form then converts into an integer and returns.

    If key is not present or string cannot be converted, an IntEnum representing the error will be returned.'''

    value = form.get(key, DATA.MISSING)
    try:
        return value if value == DATA.MISSING else int(value)
    except:
        return DATA.INVALID

def get_convert_bint(form: Form, key: str) -> Union[int, DATA]:
    '''convenience wrapper around convert_bint().

    calls val = form.get(key) and returns the result of convert_bint(val).
    '''
    value = form.get(key, None)

    return convert_bint(value)

def get_convert_in_range(form: Form, key: str, bounds: tuple[int, int] = (0, 1)) -> Union[int, DATA]:
    '''gets value for specified key, converts to an int, then returns if the resulting int is withing specified range.

        note: both ends of the bounds are inclusive.
    '''
    value = form.get(key, DATA.MISSING)

    if value is DATA.MISSING:
        return value

    try:
        return int(value) if int(value) in range(bounds[0], bounds[1] + 1) else DATA.INVALID
    except:
        return DATA.INVALID

def convert_bint(num: Union[str, bool]) -> Union[int, DATA]:
    '''converts argument into an integer representation of bool.

    DATA.INVALID (-1) will be returned on error.
    '''
    try:
        bint = int(num)
    except TypeError:
        return DATA.INVALID

    return bint if bint in BINT else DATA.INVALID

def convert_float(num: str) -> Union[float, DATA]:
    '''converts argument into a float, then returns. DATA.INVALID (-1) will be returned on error.
    '''
    try:
        return float(num)
    except:
        return DATA.INVALID

def convert_int(num: Union[str, bool]) -> Union[int, DATA]:
    '''converts argument into an integer, then returns.

    if optional default arg is provided, it will be returned on error, otherwise DATA.INVALID (-1) will be returned.
    '''
    try:
        return int(num)
    except:
        return DATA.INVALID

<<<<<<< HEAD
def standard(user_input: str, *, override: Optional[list] = None) -> None:
=======
def check_digit(dig: str, /, *, default: Optional[str] = '1') -> str:

    if (dig.isdigit()):
        return dig

    return default

def get_check_digit(args: Args, key: str, /, *, default: Optional[str] = '1') -> str:

    value = args.get(key, default)
    if (value.isdigit()):
        return value

    return default

def standard(user_input: str, *, override: Optional[list] = None) -> str:
>>>>>>> 8605c0cb
    override = [] if override is None else override

    for char in user_input:
        if (not char.isalnum() and char not in override):
            raise ValidationError(
                f'Standard fields can only contain alpha numeric characters or the following {", ".join(override)}.'
            )

    return user_input

def full_field(user_input: str, ftype: str = 'Description') -> None:
    valid_chars = f' {string.printable.strip(string.whitespace)}'

    for char in user_input:
        if (char in valid_chars):
            continue

        raise ValidationError(f'{ftype} fields dont support tabs, returns, or linebreaks.')

def syslog_dropdown(syslog_time):
    syslog_time = convert_int(syslog_time)
    if (syslog_time):
        raise ValidationError('Dropdown values must be an integer.')

    if (syslog_time not in [5, 10, 60]):
        raise ValidationError('Dropdown values can only be 5, 10, or 60.')

def mac_address(mac):
    if (not VALID_MAC.match(mac)):
        raise ValidationError('MAC address is not valid.')

def _ip_address(ip_addr):
    try:
        ip_addr = IPv4Address(ip_addr)
    except:
        raise ValidationError('IP address is not valid.')

    if (ip_addr.is_loopback):
        raise ValidationError('127.0.0.0/24 is reserved ip space and cannot be used.')

# this is a convenience wrapper around above function to allow for multiple ips to be checked with one func call.
def ip_address(ip_addr: Optional[str] = None, *, ip_iter: Optional[list['str']] = None) -> None:
    ip_iter = [ip_addr] if not ip_iter else ip_iter
    if (not isinstance(ip_iter, list)):
        raise ValidationError('Data format must be a list.')

    for ip in ip_iter:
        _ip_address(ip)

def ip_network(net: str, /) -> None:
    try:
        ip_netw = IPv4Network(net)
    except:
        raise ValidationError('IP network is not valid.')

def default_gateway(ip_addr, /):
    try:
        ip_addr = IPv4Address(ip_addr)
    except:
        raise ValidationError('Default gateway is not valid.')

    if (ip_addr.is_loopback):
        raise ValidationError('Default gateway cannot be 127.0.0.1/loopback.')

def domain_name(dom: str, /):
    if (not VALID_DOMAIN.match(dom)):
        raise ValidationError('Domain is not valid.')

def cidr(cd: str, /) -> None:
    if (convert_int(cd) not in range(0, 33)):
        raise ValidationError('Netmask must be in range 0-32.')

# NOTE: split + iter is to support port ranges. limiting split to 1 to prevent 1:2:3 from being marked as valid.
def network_port(port, port_range=False):
    '''validates network ports 1-65535 or a range of 1-65535:1-65535
    '''
    if (port_range):
        ports = [convert_int(p) for p in port.split(':', 1)]
        additional = ' or a range of 1-65535:1-65535 '

    else:
        ports = [convert_int(port)]
        additional = ''

    if (len(ports) == 2):
        if (ports[0] >= ports[1]):
            raise ValidationError('Invalid range, the start value must be less than the end. ex. 9001:9002')

    for port in ports:

        if (port not in range(1, 65536)):
            raise ValidationError(f'TCP/UDP port must be between 1-65535{additional}.')

def proto_port(port_str):

    try:
        proto, port = port_str.split('/')
    except:
        raise ValidationError('Invalid protocol/port definition. ex tcp/80 or udp/500-550')

    proto_int = _proto_map.get(proto, None)
    if (proto_int is None):
        raise ValidationError('Invalid protocol. Use [any, tcp, udp, icmp].')

    # ensuring icmp definitions conform to the required format.
    if (proto_int == PROTO.ICMP and convert_int(port) != 0):
        raise ValidationError('ICMP does not support ports. Use icmp/0.')

    # splitting str after the "/" on "-" which is port range operator. this will make range or singular definition
    # handling the same.
    ports = [convert_int(p) for p in port.split('-', 1)]

    if (len(ports) == 2):
        if (ports[0] > ports[1]):
            raise ValidationError('Invalid port range. The start value must be less than the end. ex. 9001-9002')

        error = f'TCP/UDP port range must be between within range 1-65535. ex tcp/500-550'

    else:
        # this puts single port in range syntax
        ports.append(ports[0])

        error = f'TCP/UDP port must be between 1-65535. ex udp/9001'

    # converting 0 port values to cover full range (0 is an alias for any). ICMP will not be converted to ensure
    # compatibility between icmp service definition vs any service. Any protocol will not be converted for same reason.
    if (proto_int not in [PROTO.ICMP, PROTO.ANY]):
        ports[0] = ports[0] if ports[0] != 0 else 1

    # expanding the range out for any. this does not cause issues with icmp since it does not use ports so the second
    # value in a port range is N/A for icmp, but in this case just letting it do what the others do.
    ports[1] = ports[1] if ports[1] != 0 else 65535

    for port in ports:

        # port 0 is used by icmp. if 0 is used outside icmp it gets converted to a range.
        if (port not in range(65536)):
            raise ValidationError(error)

    return proto_int, ports

def syslog_settings(settings, /):
    # syslog = load_configuration('syslog_client')

    return
    # configured_syslog_servers = syslog['servers']
    # if (not configured_syslog_servers):
    #     raise ValidationError('Syslog servers must be configured before modifying client settings.')
    #
    # tls_retry = convert_int(settings['tls_retry'])
    # tcp_retry = convert_int(settings['tcp_retry'])
    # tls_settings = settings['tls']
    # syslog_settings = settings['syslog']
    #
    # if (tls_retry not in [5, 10, 60] and tcp_retry not in [5, 10, 30]):
    #     raise ValidationError('Syslog settings are not valid.')
    #
    # for item in tls_settings:
    #     if (item not in ['enabled', 'tcp_fallback', 'udp_fallback', 'self_signed']):
    #         raise ValidationError('Syslog settings are not valid.')
    #
    # for item in syslog_settings:
    #     if (item not in ['syslog_enabled', 'syslog_protocol']):
    #         raise ValidationError('Syslog settings are not valid.')
    #
    # if ('syslog_protocol' not in syslog_settings):
    #     if ('encrypted_syslog' in tls_settings):
    #         raise ValidationError('TCP must be enabled to enable TLS.')
    #
    #     if ('tcp_fallback' in tls_settings):
    #         raise ValidationError('TLS must be enabled before TCP fallback.')

def management_access(fields):
    SERVICE_TO_PORT = {'webui': (80, 443), 'cli': (0,), 'ssh': (22,), 'ping': 1}

    if (fields.zone not in ['lan', 'dmz'] or fields.service not in ['webui', 'cli', 'ssh', 'ping']):
        raise ValidationError(INVALID_FORM)

    # convert_int will return -1  if issues with form data and ValueError will cover
    # invalid CFG action key/vals
    try:
        action = CFG(convert_int(fields.action))
    except ValueError:
        raise ValidationError(INVALID_FORM)

    fields.action = action
    fields.service_ports = SERVICE_TO_PORT[fields.service]

def add_ip_whitelist(settings, /):
    # handling alphanum check. will raise exception if invalid.
    standard(settings['user'])

    if (settings['type'] not in ['global', 'tor']):
        raise ValidationError(INVALID_FORM)

    # if ip is valid this will return, otherwise a ValidationError will be raised.
    _ip_address(settings['user'])<|MERGE_RESOLUTION|>--- conflicted
+++ resolved
@@ -118,26 +118,7 @@
     except:
         return DATA.INVALID
 
-<<<<<<< HEAD
-def standard(user_input: str, *, override: Optional[list] = None) -> None:
-=======
-def check_digit(dig: str, /, *, default: Optional[str] = '1') -> str:
-
-    if (dig.isdigit()):
-        return dig
-
-    return default
-
-def get_check_digit(args: Args, key: str, /, *, default: Optional[str] = '1') -> str:
-
-    value = args.get(key, default)
-    if (value.isdigit()):
-        return value
-
-    return default
-
 def standard(user_input: str, *, override: Optional[list] = None) -> str:
->>>>>>> 8605c0cb
     override = [] if override is None else override
 
     for char in user_input:
