--- conflicted
+++ resolved
@@ -6,13 +6,8 @@
 
 
 cdef struct srange:
-<<<<<<< HEAD
   uintf8_t  start
   uintf8_t  end
-=======
-  uintf8_t      start
-  uintf8_t      end
->>>>>>> 30d18cc8
 
 cdef enum:
     NONE      = 0
@@ -60,19 +55,11 @@
 
 # STANDARD ZONE ARRAY [10, 11]
 cdef struct ZoneArray:
-<<<<<<< HEAD
-    size_t          len
-    uintf8_t    objects[FIELD_MAX_ZONES]
-
-# STANDARD NETWORK OBJECT (HOST, NETWORK, RANGE, GEO)
-cdef struct Network:
-=======
     uintf8_t    len
     uintf8_t    objects[FIELD_MAX_ZONES]
 
 # STANDARD NETWORK OBJECT (HOST, NETWORK, RANGE, GEO)
 cdef struct NetObject:
->>>>>>> 30d18cc8
     uintf8_t    type
     uintf32_t   netid
     uintf32_t   netmask
@@ -87,11 +74,7 @@
     uint8_t     code
 
 # STANDARD SERVICE OBJECT (SOLO or RANGE)
-<<<<<<< HEAD
-cdef struct Service:
-=======
 cdef struct S2:
->>>>>>> 30d18cc8
     uintf16_t   protocol
     uintf16_t   start_port
     uintf16_t   end_port
