#include "config.h"
#include "cfirewall.h"
#include "firewall.h"

#include "hash_trie.h"

#define FW_SYSTEM_MAX_RULE_COUNT  50
#define FW_BEFORE_MAX_RULE_COUNT 100
#define FW_MAIN_MAX_RULE_COUNT   500
#define FW_AFTER_MAX_RULE_COUNT  100

#define FW_MAX_ATTACKERS  250
#define FW_MAX_ZONE_COUNT  16

#define FW_SYSTEM_RANGE_START 0
#define FW_RULE_RANGE_START   1
#define FW_RULE_RANGE_END     3 // inclusive

#define SECURITY_PROFILE_COUNT 3
#define IP_PROXY_MASK  15
#define DNS_PROXY_MASK 240
#define IPS_IDS_MASK   3840
<<<<<<< HEAD

#define PACKET_ACTION_MASK  3 // first 2 bits
#define PACKET_DIR_MASK    12 // 2nd 2 bits

#define SEND_TO_IP_PROXY  (IP_PROXY  << TWO_BYTES) | NF_QUEUE)
#define SEND_TO_IPS_IDS   (IPS_IDS   << TWO_BYTES) | NF_QUEUE)
#define SEND_TO_DNS_PROXY (DNS_PROXY << TWO_BYTES) | NF_QUEUE)

=======

#define PACKET_ACTION_MASK  3 // first 2 bits
#define PACKET_DIR_MASK    12 // 2nd 2 bits

#define SEND_TO_IP_PROXY  (IP_PROXY  << TWO_BYTES) | NF_QUEUE)
#define SEND_TO_IPS_IDS   (IPS_IDS   << TWO_BYTES) | NF_QUEUE)
#define SEND_TO_DNS_PROXY (DNS_PROXY << TWO_BYTES) | NF_QUEUE)

>>>>>>> 4e54b1af
// ==================================
// Firewall tables access lock
// ==================================
// Must be held to read from or make
// changes to "*firewall_tables[]"
pthread_mutex_t     FWtableslock;
pthread_mutex_t    *FWlock_ptr = &FWtableslock;

// ==================================
// FIREWALL TABLES
// ==================================
// contains pointers to arrays of pointers to FWrule and its length
struct FWtable firewall_tables[FW_TABLE_COUNT];

// ==================================
// FIREWALL RULES SWAP STORAGE
// ==================================
// Python converted data will be placed here. This will allow the GIL to be released before copying the data into the
// active rules. This comes at a somewhat substantial hit to memory usage, but it will save alot of programming time by
// moving the need for the fw socket/api to be implemented to correct the deadlock issue between the Python GIL and the
// firewall or nat rule locks.
struct FWtable fw_tables_swap[FW_TABLE_COUNT];

// global reference to the firewalls logger struct
struct LogHandle *FW_LOG_HANDLER = &Log[FW_LOG_IDX];

void
firewall_init(void) {
    pthread_mutex_init(FWlock_ptr, NULL);

    // arrays of pointers to FWrules
    firewall_tables[FW_SYSTEM_RULES].rules = calloc(FW_SYSTEM_MAX_RULE_COUNT, sizeof(struct FWrule));
    firewall_tables[FW_BEFORE_RULES].rules = calloc(FW_BEFORE_MAX_RULE_COUNT, sizeof(struct FWrule));
    firewall_tables[FW_MAIN_RULES].rules   = calloc(FW_MAIN_MAX_RULE_COUNT, sizeof(struct FWrule));
    firewall_tables[FW_AFTER_RULES].rules  = calloc(FW_AFTER_MAX_RULE_COUNT, sizeof(struct FWrule));

    // SWAP STORAGE
    fw_tables_swap[FW_SYSTEM_RULES].rules = calloc(FW_SYSTEM_MAX_RULE_COUNT, sizeof(struct FWrule));
    fw_tables_swap[FW_BEFORE_RULES].rules = calloc(FW_BEFORE_MAX_RULE_COUNT, sizeof(struct FWrule));
    fw_tables_swap[FW_MAIN_RULES].rules   = calloc(FW_MAIN_MAX_RULE_COUNT, sizeof(struct FWrule));
    fw_tables_swap[FW_AFTER_RULES].rules  = calloc(FW_AFTER_MAX_RULE_COUNT, sizeof(struct FWrule));

<<<<<<< HEAD
    log_init(FW_LOG_IDX, "firewall");
=======
    log_init(FW_LOG_HANDLER, "firewall");
>>>>>>> 4e54b1af

    log_db_init();
}

// ==================================
// PRIMARY FIREWALL LOGIC
// ==================================
int
firewall_recv(nl_msg_hdr *nl_msgh, void *data)
{
    struct cfdata      *cfd = (struct cfdata*) data;
    struct nlattr      *netlink_attrs[NFQA_MAX+1] = {};
    nl_pkt_hdr         *nl_pkth = NULL;

    struct dnx_pktb     pkt = {};

    dnx_parse_nl_headers(nl_msgh, &nl_pkth, netlink_attrs, &pkt);

    // TODO: we need to do more research into this and whether its necessary or just masking a bug
    if (!netlink_attrs[NFQA_CT_INFO]) {
        dnx_send_verdict(cfd, ntohl(nl_pkth->packet_id), NF_DROP);
        dprint(FW_V & VERBOSE, "NO CONNTRACK INFO - PACKET DISCARDED\n");

        return OK;
    }
    /* ===================================
       FIREWALL INSPECTION
    =================================== */
    struct clist_range  fw_clist = { .end = FW_RULE_RANGE_END };
    if (nl_pkth->hook == NF_IP_FORWARD)
        fw_clist.start = FW_RULE_RANGE_START;

    // the lock prevents the manager thread from updating firewall rules during packet inspection.
    // todo: consider locking around each control list. this would weave control list updates with inspection.
    firewall_lock();
    firewall_inspect(&fw_clist, &pkt, cfd);
    firewall_unlock();

    dprint(FW_V & VERBOSE, "action->%u, log->%u, ipp->%u, dns->%u, ips->%u ", pkt.action, pkt.log,
        pkt.sec_profiles & IP_PROXY_MASK, (pkt.sec_profiles & DNS_PROXY_MASK) >> 4, (pkt.sec_profiles & IPS_IDS_MASK) >> 4);

    /* ===================================
       NFQUEUE VERDICT LOGIC
    =================================== */
    // PACKET MARK -> X (16b, reserved) | X (4b) | geo loc (8b) | direction (2b) | action (2b)
    uint16_t pkt_mark = (pkt.geo.remote << FOUR_BITS) | (pkt.geo.dir << TWO_BITS) | pkt.action;

    // SEND TO IP PROXY - criteria: accepted, inbound or outbound
    if ( pkt.action == DNX_ACCEPT // primary match
            && pkt.sec_profiles & IP_PROXY_MASK ) {

        dnx_send_deferred_verdict(cfd, ntohl(nl_pkth->packet_id),
            (pkt.sec_profiles << TWO_BYTES) | pkt_mark, SEND_TO_IP_PROXY;
<<<<<<< HEAD
    }
    // SEND TO IPS/IDS - criteria: accepted or dropped, inbound
    else if ( pkt.geo.dir == INBOUND // primary match
            && pkt.sec_profiles & IPS_IDS_MASK ) {

        dnx_send_deferred_verdict(cfd, ntohl(nl_pkth->packet_id),
            (pkt.sec_profiles << TWO_BYTES) | pkt_mark, SEND_TO_IPS_IDS;
    }
    // SEND TO DNS PROXY - criteria: accepted, outbound, udp/53
    else if ( pkt.action == DNX_ACCEPT // primary match
            && pkt.geo.dir == OUTBOUND
            && pkt.sec_profiles & DNS_PROXY_MASK
            && pkt.iphdr->protocol == IPPROTO_UDP
            && pkt.protohdr->dport == htons(UDPPROTO_DNS) ) {

        dnx_send_deferred_verdict(cfd, ntohl(nl_pkth->packet_id),
            (pkt.sec_profiles << TWO_BYTES) | pkt_mark, SEND_TO_DNS_PROXY;
    }
    // default: accept w/o sec policy, system rules, drop action w/o ips
    else {
        dnx_send_verdict(cfd, ntohl(nl_pkth->packet_id), pkt.action);
    }

    dprint(FW_V & VERBOSE, "(verdict)");

    /* ===================================
       GEOLOCATION MONITORING - GENERAL
    =================================== */
    // non system traffic only. remote country to or from and packet action
    if (fw_clist.start != FW_SYSTEM_RANGE_START) {
        log_db_geolocation(&pkt.geo, pkt.action);

        dprint(FW_V & VERBOSE, "[geo]");
    }

    /* ===================================
       TRAFFIC LOGGING
    =================================== */
    // logs entry for packet on disk
    // todo: see about running a threaded logger queue so packet processing can continue immediately.
    //   - this might be more pain than whats its worth since we use stack allocation for pktb struct.
    if (pkt.log) {
        log_write_firewall(FW_LOG_IDX, &pkt);
    }

=======
    }
    // SEND TO IPS/IDS - criteria: accepted or dropped, inbound
    else if ( pkt.geo.dir == INBOUND // primary match
            && pkt.sec_profiles & IPS_IDS_MASK ) {

        dnx_send_deferred_verdict(cfd, ntohl(nl_pkth->packet_id),
            (pkt.sec_profiles << TWO_BYTES) | pkt_mark, SEND_TO_IPS_IDS;
    }
    // SEND TO DNS PROXY - criteria: accepted, outbound, udp/53
    else if ( pkt.action == DNX_ACCEPT // primary match
            && pkt.geo.dir == OUTBOUND
            && pkt.sec_profiles & DNS_PROXY_MASK
            && pkt.iphdr->protocol == IPPROTO_UDP
            && pkt.protohdr->dport == htons(UDPPROTO_DNS) ) {

        dnx_send_deferred_verdict(cfd, ntohl(nl_pkth->packet_id),
            (pkt.sec_profiles << TWO_BYTES) | pkt_mark, SEND_TO_DNS_PROXY;
    }
    // default: accept w/o sec policy, system rules, drop action w/o ips
    else {
        dnx_send_verdict(cfd, ntohl(nl_pkth->packet_id), pkt.action);
    }

    dprint(FW_V & VERBOSE, "(verdict)");

    /* ===================================
       GEOLOCATION MONITORING - GENERAL
    =================================== */
    // non system traffic only. remote country to or from and packet action
    if (fw_clist.start != FW_SYSTEM_RANGE_START) {
        log_db_geolocation(&pkt.geo, pkt.action);

        dprint(FW_V & VERBOSE, "[geo]");
    }

    /* ===================================
       TRAFFIC LOGGING
    =================================== */
    // logs entry for packet on disk
    // todo: see about running a threaded logger queue so packet processing can continue immediately.
    //   - this might be more pain than whats its worth since we use stack allocation for pktb struct.
    if (pkt.log) {
        log_write_firewall(FW_LOG_HANDLER, &pkt);
    }

>>>>>>> 4e54b1af
    dprint(FW_V & VERBOSE, "\n");

    // return hierarchy -> libnfnetlink.c >> libnetfiler_queue >> process_traffic.
    // < 0 vals are errors, but return is being ignored by CFirewall._run.
    return OK;
}

void
firewall_inspect(struct clist_range *fw_clist, struct dnx_pktb *pkt, struct cfdata *cfd)
{
    dnx_parse_pkt_headers(pkt);

    struct FWtable          *control_list;
    struct FWrule           *rule;
    struct HashTrie_Range   *geolocation = cfd->geolocation;

    // normalizing src/dst ip in header to host order
    uint32_t    iph_src_ip = ntohl(pkt->iphdr->saddr);
    uint32_t    iph_dst_ip = ntohl(pkt->iphdr->daddr);

    // ip address to country code
    uint8_t     src_country = geolocation->lookup(geolocation, iph_src_ip & MSB, iph_src_ip & LSB);
    uint8_t     dst_country = geolocation->lookup(geolocation, iph_dst_ip & MSB, iph_dst_ip & LSB);

    // general direction of the packet and ip addr normalized to always be the external host/ip
    uint8_t     direction   = pkt->hw.in_zone.id != WAN_IN ? OUTBOUND : INBOUND;
    uint16_t    tracked_geo = direction == INBOUND ? src_country : dst_country;

    dprint(FW_V & VERBOSE, "<PACKET> src->[%u]%u(%u):%u, dst->[%u]%u(%u):%u, direction->%u, tracked->%u\n",
        pkt->hw.in_zone.id, iph_src_ip, src_country, ntohs(pkt->protohdr->sport),
        pkt->hw.out_zone.id, iph_dst_ip, dst_country, ntohs(pkt->protohdr->dport),
        direction, tracked_geo);

    // iterating over specified control lists
    FOR_LOOP(fw_clist->start, fw_clist->end, 1, clist_idx) {

        control_list = &firewall_tables[clist_idx];

        // iterating over each rule in the list
        FOR_LOOP(0, control_list->len, 1, rule_idx) {

            rule = &control_list->rules[rule_idx];

            if (!rule->enabled) continue;

            // inspection order: src > dst | zone, ip_addr, protocol, port
            // ------------------------------------------------------------------
            // ZONE MATCHING
            // ------------------------------------------------------------------
            // currently tied to interface and designated LAN, WAN, DMZ
            if (zone_match(&rule->s_zones, pkt->hw.in_zone.id)  != MATCH) continue;
            if (zone_match(&rule->d_zones, pkt->hw.out_zone.id) != MATCH) continue;

            // ------------------------------------------------------------------
            // GEOLOCATION or IP/NETMASK
            // ------------------------------------------------------------------
            if (network_match(&rule->s_networks, iph_src_ip, src_country) != MATCH) continue;
            if (network_match(&rule->d_networks, iph_dst_ip, dst_country) != MATCH) continue;

            // ------------------------------------------------------------------
            // PROTOCOL / PORT
            // ------------------------------------------------------------------
            if (service_match(&rule->s_services, pkt->iphdr->protocol, ntohs(pkt->protohdr->sport)) != MATCH) continue;

            // icmp checked in source only.
            if (pkt->iphdr->protocol != IPPROTO_ICMP) {
                if (service_match(&rule->d_services, pkt->iphdr->protocol, ntohs(pkt->protohdr->dport)) != MATCH) continue;
            }
            // ------------------------------------------------------------------
            // MATCH ACTION | return rule options
            // ------------------------------------------------------------------
            pkt->rule_clist = clist_idx;
            pkt->rule_name  = rule->name;
            pkt->action     = rule->action; // required to allow for default action
            pkt->log        = rule->log;

            FOR_LOOP(0, SECURITY_PROFILE_COUNT, 1, idx) {
                pkt->sec_profiles |= rule->sec_profiles[idx] << ((idx * 4));
            }
            goto geolocation;
        }
    }
    // ------------------------------------------------------------------
    // DEFAULT ACTION
    // ------------------------------------------------------------------
    pkt->rule_clist = NO_SECTION;
    pkt->action     = DNX_DROP;
    pkt->log        = 0;

geolocation:
    pkt->geo.src    = src_country;
    pkt->geo.dst    = dst_country;
    pkt->geo.dir    = direction;
    pkt->geo.remote = tracked_geo;
}

void
firewall_lock(void)
{
    pthread_mutex_lock(FWlock_ptr);

    dprint(FW_V & VERBOSE, "< [!] FW LOCK ACQUIRED [!] >\n");
}

void
firewall_unlock(void)
{
    pthread_mutex_unlock(FWlock_ptr);

    dprint(FW_V & VERBOSE, "< [!] FW LOCK RELEASED [!] >\n");
}

int
firewall_stage_count(uintf8_t cntrl_list, uintf16_t rule_count)
{
    fw_tables_swap[cntrl_list].len = rule_count;

    dprint(FW_V & VERBOSE, "< [!] FW TABLE (%u) COUNT STAGED [!] >\n", cntrl_list);

    return OK;
}

int
firewall_stage_rule(uintf8_t cntrl_list, uintf16_t rule_idx, struct FWrule *rule)
{
    fw_tables_swap[cntrl_list].rules[rule_idx] = *rule;

    return OK;
}

int
firewall_push_rules(uintf8_t cntrl_list)
{
    firewall_lock();
    // iterating over each rule in FW table
    FOR_LOOP(0, fw_tables_swap[cntrl_list].len, 1, rule_idx) {
        // copy swap structure to active structure. alignment is already set as they are identical structures.
        firewall_tables[cntrl_list].rules[rule_idx] = fw_tables_swap[cntrl_list].rules[rule_idx];
    }
    firewall_tables[cntrl_list].len = fw_tables_swap[cntrl_list].len;

    dprint(FW_V & VERBOSE, "< [!] FW TABLE (%u) RULES UPDATED [!] >\n", cntrl_list);

    firewall_unlock();

    return OK;
}

int
firewall_push_zones(ZoneMap *zone_map)
{
    firewall_lock();

    FOR_LOOP(0, FW_MAX_ZONES, 1, zone_idx) {
        INTF_ZONE_MAP[zone_idx] = zone_map[zone_idx];
    }

    firewall_unlock();

    return OK;
}

// casting to clamp uintfast to set unsigned ints to shut the warnings up.
void
firewall_print_rule(uintf8_t ctrl_list, uintf16_t rule_idx)
{
    struct FWrule  rule = firewall_tables[ctrl_list].rules[rule_idx];

    printf("<<FIREWALL RULE [%u][%u]>>\n", (uint8_t) ctrl_list, (uint16_t) rule_idx);
    printf("enabled->%d\n", (uint8_t) rule.enabled);

    // SRC ZONES
    printf("src_zones->[ ");
    FOR_LOOP(0, rule.s_zones.len, 1, i) {
        printf("%u ", (uint8_t) rule.s_zones.objects[i]);
    }
    printf(" ]\n");

    // SRC NETWORKS
    printf("src_networks->[ ");
    FOR_LOOP(0, rule.s_networks.len, 1, i) {
        printf("(%u, %u, %u) ",
            (uint8_t) rule.s_networks.objects[i].type,
            (uint32_t) rule.s_networks.objects[i].netid,
            (uint32_t) rule.s_networks.objects[i].netmask);
    }
    printf(" ]\n");

    // SRC SERVICES
    FOR_LOOP(0, rule.s_services.len, 1, i) {
        printf("src_services->[ ");
        // TYPE 4 (ICMP) OBJECT ASSIGNMENT
        if (rule.s_services.objects[i].type == SVC_ICMP) {
            printf("(1, %u, %u) ",
                (uint8_t) rule.s_services.objects[i].icmp.type,
                (uint8_t) rule.s_services.objects[i].icmp.code);
        }
        // TYPE 1/2 (SOLO, RANGE) OBJECT ASSIGNMENT
        else if (rule.s_services.objects[i].type == SVC_SOLO || rule.s_services.objects[i].type == SVC_RANGE) {
            printf("(%u, %u, %u) ",
                (uint16_t) rule.s_services.objects[i].svc.protocol,
                (uint16_t) rule.s_services.objects[i].svc.start_port,
                (uint16_t) rule.s_services.objects[i].svc.end_port);
        }
        // TYPE 3 (LIST) OBJECT ASSIGNMENT
        else {
            printf("< ");
            FOR_LOOP(0, rule.s_services.objects[i].svc_list.len, 1, ix) {
                // [0] START INDEX ON FW RULE SIZE
                // [1] START INDEX PYTHON DICT SIDE (to first index for size)
                printf("(%u, %u, %u) ",
                    (uint16_t) rule.s_services.objects[i].svc_list.services[ix].protocol,
                    (uint16_t) rule.s_services.objects[i].svc_list.services[ix].start_port,
                    (uint16_t) rule.s_services.objects[i].svc_list.services[ix].end_port);
            }
            printf(">");
        }
    }
    printf("]\n");

    // DST ZONES
    printf("dst_zones->[ ");
    FOR_LOOP(0, rule.d_zones.len, 1, i) {
        printf("%u ", (uint8_t) rule.d_zones.objects[i]);
    }
    printf(" ]\n");

    // DST NETWORK
    printf("dst_networks->[ ");
    FOR_LOOP(0, rule.d_networks.len, 1, i) {
        printf("(%u, %u, %u) ",
            (uint8_t) rule.d_networks.objects[i].type,
            (uint32_t) rule.d_networks.objects[i].netid,
            (uint32_t) rule.d_networks.objects[i].netmask);
    }
    printf(" ]\n");

    // DST SERVICES
    FOR_LOOP(0, rule.d_services.len, 1, i) {
        printf("dst_services->[ ");
        // TYPE 4 (ICMP) OBJECT ASSIGNMENT
        if (rule.d_services.objects[i].type == SVC_ICMP) {
            printf("(1, %u, %u) ",
                (uint8_t) rule.d_services.objects[i].icmp.type,
                (uint8_t) rule.d_services.objects[i].icmp.code);
        }
        // TYPE 1/2 (SOLO, RANGE) OBJECT ASSIGNMENT
        else if (rule.d_services.objects[i].type == SVC_SOLO || rule.d_services.objects[i].type == SVC_RANGE) {
            printf("(%u, %u, %u) ",
                (uint16_t) rule.d_services.objects[i].svc.protocol,
                (uint16_t) rule.d_services.objects[i].svc.start_port,
                (uint16_t) rule.d_services.objects[i].svc.end_port);
        }
        // TYPE 3 (LIST) OBJECT ASSIGNMENT
        else {
            printf("< ");
            FOR_LOOP(0, rule.d_services.objects[i].svc_list.len, 1, ix) {
                printf("(%u, %u, %u) ",
                    (uint16_t) rule.d_services.objects[i].svc_list.services[ix].protocol,
                    (uint16_t) rule.d_services.objects[i].svc_list.services[ix].start_port,
                    (uint16_t) rule.d_services.objects[i].svc_list.services[ix].end_port);
            }
            printf("> ");
        }
    }
    printf("]\n");

    // POLICIES
    printf("action->%u\n", (uint8_t) rule.action);
    printf("log->%u\n", (uint8_t) rule.log);
    printf("ipp->%u, dns->%u, ips->%u\n",
        (uint8_t) rule.sec_profiles[0],
        (uint8_t) rule.sec_profiles[1],
        (uint8_t) rule.sec_profiles[2]);
}

int
firewall_print_zones(void)
{
    return OK;
}<|MERGE_RESOLUTION|>--- conflicted
+++ resolved
@@ -20,7 +20,6 @@
 #define IP_PROXY_MASK  15
 #define DNS_PROXY_MASK 240
 #define IPS_IDS_MASK   3840
-<<<<<<< HEAD
 
 #define PACKET_ACTION_MASK  3 // first 2 bits
 #define PACKET_DIR_MASK    12 // 2nd 2 bits
@@ -29,16 +28,6 @@
 #define SEND_TO_IPS_IDS   (IPS_IDS   << TWO_BYTES) | NF_QUEUE)
 #define SEND_TO_DNS_PROXY (DNS_PROXY << TWO_BYTES) | NF_QUEUE)
 
-=======
-
-#define PACKET_ACTION_MASK  3 // first 2 bits
-#define PACKET_DIR_MASK    12 // 2nd 2 bits
-
-#define SEND_TO_IP_PROXY  (IP_PROXY  << TWO_BYTES) | NF_QUEUE)
-#define SEND_TO_IPS_IDS   (IPS_IDS   << TWO_BYTES) | NF_QUEUE)
-#define SEND_TO_DNS_PROXY (DNS_PROXY << TWO_BYTES) | NF_QUEUE)
-
->>>>>>> 4e54b1af
 // ==================================
 // Firewall tables access lock
 // ==================================
@@ -81,11 +70,7 @@
     fw_tables_swap[FW_MAIN_RULES].rules   = calloc(FW_MAIN_MAX_RULE_COUNT, sizeof(struct FWrule));
     fw_tables_swap[FW_AFTER_RULES].rules  = calloc(FW_AFTER_MAX_RULE_COUNT, sizeof(struct FWrule));
 
-<<<<<<< HEAD
     log_init(FW_LOG_IDX, "firewall");
-=======
-    log_init(FW_LOG_HANDLER, "firewall");
->>>>>>> 4e54b1af
 
     log_db_init();
 }
@@ -139,7 +124,6 @@
 
         dnx_send_deferred_verdict(cfd, ntohl(nl_pkth->packet_id),
             (pkt.sec_profiles << TWO_BYTES) | pkt_mark, SEND_TO_IP_PROXY;
-<<<<<<< HEAD
     }
     // SEND TO IPS/IDS - criteria: accepted or dropped, inbound
     else if ( pkt.geo.dir == INBOUND // primary match
@@ -185,53 +169,6 @@
         log_write_firewall(FW_LOG_IDX, &pkt);
     }
 
-=======
-    }
-    // SEND TO IPS/IDS - criteria: accepted or dropped, inbound
-    else if ( pkt.geo.dir == INBOUND // primary match
-            && pkt.sec_profiles & IPS_IDS_MASK ) {
-
-        dnx_send_deferred_verdict(cfd, ntohl(nl_pkth->packet_id),
-            (pkt.sec_profiles << TWO_BYTES) | pkt_mark, SEND_TO_IPS_IDS;
-    }
-    // SEND TO DNS PROXY - criteria: accepted, outbound, udp/53
-    else if ( pkt.action == DNX_ACCEPT // primary match
-            && pkt.geo.dir == OUTBOUND
-            && pkt.sec_profiles & DNS_PROXY_MASK
-            && pkt.iphdr->protocol == IPPROTO_UDP
-            && pkt.protohdr->dport == htons(UDPPROTO_DNS) ) {
-
-        dnx_send_deferred_verdict(cfd, ntohl(nl_pkth->packet_id),
-            (pkt.sec_profiles << TWO_BYTES) | pkt_mark, SEND_TO_DNS_PROXY;
-    }
-    // default: accept w/o sec policy, system rules, drop action w/o ips
-    else {
-        dnx_send_verdict(cfd, ntohl(nl_pkth->packet_id), pkt.action);
-    }
-
-    dprint(FW_V & VERBOSE, "(verdict)");
-
-    /* ===================================
-       GEOLOCATION MONITORING - GENERAL
-    =================================== */
-    // non system traffic only. remote country to or from and packet action
-    if (fw_clist.start != FW_SYSTEM_RANGE_START) {
-        log_db_geolocation(&pkt.geo, pkt.action);
-
-        dprint(FW_V & VERBOSE, "[geo]");
-    }
-
-    /* ===================================
-       TRAFFIC LOGGING
-    =================================== */
-    // logs entry for packet on disk
-    // todo: see about running a threaded logger queue so packet processing can continue immediately.
-    //   - this might be more pain than whats its worth since we use stack allocation for pktb struct.
-    if (pkt.log) {
-        log_write_firewall(FW_LOG_HANDLER, &pkt);
-    }
-
->>>>>>> 4e54b1af
     dprint(FW_V & VERBOSE, "\n");
 
     // return hierarchy -> libnfnetlink.c >> libnetfiler_queue >> process_traffic.
