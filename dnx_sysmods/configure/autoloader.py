#!/usr/bin/env python3

import os, sys
import time
import json
import socket
import argparse

from sys import argv
from subprocess import run, DEVNULL, CalledProcessError

from dnx_gentools.def_constants import HOME_DIR, str_join
from dnx_sysmods.configure.file_operations import ConfigurationManager, load_configuration, write_configuration, json_to_yaml
from dnx_sysmods.configure.iptables import IPTablesManager
from dnx_sysmods.logging.log_main import LogHandler as Log

LOG_NAME = 'system'
PROGRESS_TOTAL_COUNT = 15

LINEBREAK = '-' * 32

SYSTEM_DIR  = f'{HOME_DIR}/dnx_system'
UTILITY_DIR = f'{HOME_DIR}/dnx_system/utils'

# ----------------------------
# UTILS
# ----------------------------
def sprint(string):
    '''setup print. includes timestamp before arg str.'''
    print(f'{time.strftime("%H:%M:%S")}| {string}')

def eprint(string):
    '''error print. includes timestamp and alert before arg str.'''
    print(f'{time.strftime("%H:%M:%S")}| !!! {string}')
    while True:
        answer = input('continue? [y/N]: ')
        if (answer.lower() == 'y'):
            return

        elif (answer.lower() in ['n', '']):
            os._exit(1)

        else:
            print('!invalid selection.')

def dnx_run(string):
    '''convenience function, subprocess run wrapper adding additional args.'''
    try:
        if (VERBOSE):
            run(string, shell=True, check=True)

        else:
            run(string, shell=True, stdout=DEVNULL, stderr=DEVNULL, check=True)

    except CalledProcessError as cpe:
        eprint(cpe)

def check_run_as_root():
    if (os.getuid()):

        eprint('must run dnxfirewall auto loader as root. exiting...')

def check_dnx_user():
    with open('/etc/passwd') as passwd:
        passwd = passwd.read().splitlines()

    if not any([usr for usr in passwd if usr.split(':', 1)[0] == 'dnx']):

        eprint('dnx user does not exist. create user and clone repo into dnx home directory before running.')

def check_clone_location():
    if (not os.path.isdir(HOME_DIR)):

        eprint('dnxfirewall filesystem must be located at /home/dnx.')

def check_already_ran():
    with ConfigurationManager('config') as dnx:
        dnx_settings = dnx.load_configuration()

    if (dnx_settings['auto_loader']):

        eprint('dnxfirewall auto loader has already been completed. exiting...')

# ----------------------------
# PROGRESS BAR
# ----------------------------
# starting at -1 to compensate for first process
completed_count, p_total = -1, PROGRESS_TOTAL_COUNT
def progress(desc):
    global completed_count

    completed_count += 1

    bar_len = 30

    filled_len = int(round(bar_len * completed_count / float(p_total)))
    percents = round(100.0 * completed_count / float(p_total), 1)

    bar = str_join(['#' * filled_len, '=' * (bar_len - filled_len)])
    sys.stdout.write(f'{" "*90}\r')
    sys.stdout.write(f'{completed_count}/{p_total} || [{bar}] {percents}% || {desc}\r')
    sys.stdout.flush()

# ============================
# INTERFACE CONFIGURATION
# ============================
# convenience function wrapper for physical interface to dnxfirewall zone association.
def configure_interfaces():
    interfaces_detected = check_system_interfaces()

    user_intf_config = collect_interface_associations(interfaces_detected)
    public_dns_servers = load_configuration('dns_server')['resolvers']

    set_dnx_interfaces(user_intf_config)
    set_dhcp_interfaces(user_intf_config)

    with open(f'{SYSTEM_DIR}/interfaces/intf_config_template.json', 'r') as intf_configs:
        intf_configs = intf_configs.read()

    for intf_name, intf in user_intf_config.items():
        intf_configs = intf_configs.replace(f'_{intf_name}_', intf)

    # storing modified template containing specified interface names. this will be used to configure
    # wan interface via webui or change system level dns servers.
    write_configuration(json.loads(intf_configs), 'intf_config', filepath='dnx_system/interfaces')

    # setting public dns servers on the interface so the system itself will use the user configured
    # servers in the web ui.
    dns1 = public_dns_servers['primary']['ip_address']
    dns2 = public_dns_servers['secondary']['ip_address']

    yaml_output = json_to_yaml(intf_configs, is_string=True)
    yaml_output = yaml_output.replace('_PRIMARY__SECONDARY_', f'{dns1},{dns2}')

    write_net_config(yaml_output)

def check_system_interfaces():
    interfaces_detected = [intf[1] for intf in socket.if_nameindex() if 'lo' not in intf[1]]

    if (len(interfaces_detected) < 3):
        eprint(f'at least 3 interfaces are required to deploy dnxfirewall. detected: {len(interfaces_detected)}.')

    return interfaces_detected

def collect_interface_associations(interfaces_detected):
    print(LINEBREAK)
    print('available interfaces')
    print(LINEBREAK)

    for i, interface in enumerate(interfaces_detected, 1):
        print(f'{i}. {interface}')

    print(LINEBREAK)

    # build out full json for interface configs as dict
    interface_config = {'WAN': None, 'LAN': None, 'DMZ': None}
    while True:
        for int_name in interface_config:
            while True:
                select = input(f'select {int_name} interface: ')
                if (select.isdigit() and int(select) in range(1, len(interfaces_detected)+1)):
                    interface_config[int_name] = interfaces_detected[int(select)-1]
                    break

        if confirm_interfaces(interface_config):
            if len(set(interface_config.values())) == 3:
                break

            eprint('interface definitions must be unique.')

    return interface_config

# takes interface config as dict, converts to yaml, then writes to system folder
def write_net_config(interface_configs):
    sprint('configuring netplan service...')

    # write config file to netplan
    with open('/etc/netplan/01-dnx-interfaces.yaml', 'w') as intf_config:
        intf_config.write(interface_configs)

    # removing configuration set during os install.
    try:
        os.remove('/etc/netplan/00-installer-config.yaml')
    except:
        pass

# modifying dnx configuration files with user specified interface names and their corresponding zones
def set_dnx_interfaces(user_intf_config):
    sprint('setting dnx interface configurations...')

    with ConfigurationManager('config') as dnx:
        dnx_settings = dnx.load_configuration()

        interface_settings = dnx_settings['interfaces']['builtins']

        for zone, intf  in user_intf_config.items():
            interface_settings[zone.lower()]['ident'] = intf

        dnx.write_configuration(dnx_settings)

def set_dhcp_interfaces(user_intf_config):
    with ConfigurationManager('dhcp_server') as dhcp:
        dhcp_settings = dhcp.load_configuration()

        interface_settings = dhcp_settings['interfaces']

        for zone in ['LAN', 'DMZ']:

            interface_settings[zone.lower()]['ident'] = user_intf_config[zone]

        dhcp.write_configuration(dhcp_settings)

def confirm_interfaces(interface_config):
    print(' '.join([f'{zone}={intf}' for zone, intf in interface_config.items()]))
    while True:
        answer = input('confirm? [Y/n]: ')
        if (answer.lower() in ['y', '']):
            return True

        else:
            return False

#============================
# INSTALL PACKAGES
#============================

def install_packages():

    commands = [
        ('sudo apt install python3-pip -y', 'setting up python3'),
        ('pip3 install flask uwsgi', 'installing python web app framework'),
        ('sudo apt install nginx -y', 'installing web server driver'),
<<<<<<< HEAD
        ('sudo apt install libnetfilter-queue-dev libnetfilter-conntrack-dev libmnl-dev net-tools -y',
            'installing networking components'),

=======
        ('sudo apt install libnetfilter-queue-dev -y', 'installing networking components'),
>>>>>>> e3b5318a
        ('pip3 install Cython', 'installing C extension language (Cython)')
    ]

    for command, desc in commands:

        progress(desc)

        dnx_run(command)

def compile_extensions():

    commands = [
        (f'sudo python3 {UTILITY_DIR}/compile_trie_search.py build_ext --inplace', 'compiling trie search C extension'),
        (f'sudo python3 {UTILITY_DIR}/compile_dnx_nfqueue.py build_ext --inplace', 'compiling dnx-nfqueue C extension'),
        (f'sudo python3 {UTILITY_DIR}/compile_cfirewall.py build_ext --inplace', 'compiling primary firewall')
    ]

    for command, desc in commands:

        progress(desc)

        dnx_run(command)

def configure_webui():
    cert_subject = str_join([
        '/C=US',
        '/ST=Arizona',
        '/L=cyberspace',
        '/O=dnxfirewall',
        '/OU=security',
        '/CN=dnx.firewall',
        '/emailAddress=help@dnxfirewall.com'
    ])

    generate_cert_commands = [
        f'sudo openssl req -x509 -nodes -days 365 -newkey rsa:2048',
        f'-keyout {SYSTEM_DIR}/ssl/dnx-web.key',
        f'-out {SYSTEM_DIR}/ssl/dnx-web.crt',
        f'-subj {cert_subject}'
    ]

    commands = [
        (' '.join(generate_cert_commands), 'generating dnx webui ssl certificate'),
        (f'sudo cp {UTILITY_DIR}/dnx_web /etc/nginx/sites-available/', 'configuring management webui'),
        ('ln -s /etc/nginx/sites-available/dnx_web /etc/nginx/sites-enabled/', None),
        ('sudo rm /etc/nginx/sites-enabled/default', None)
    ]

    for command, desc in commands:

        # this allows some commands to ride off of the previous status message and completion %.
        if (desc):
            progress(desc)

        dnx_run(command)

#============================
# PERMISSION CONFIGURATION
#============================

def set_permissions():

    progress('configuring dnxfirewall permissions')

    # creating database file here so it can get its permissions modified. This will
    # ensure it wont be overridden by update pulls.
    dnx_run(f'touch {SYSTEM_DIR}/data/dnxfirewall.sqlite3')

    # set owner to dnx user/group
    dnx_run(f'chown -R dnx:dnx {HOME_DIR}')

    # apply file permissions 750 on folders, 640 on files
    dnx_run(f'chmod -R 750 {HOME_DIR}')
    dnx_run(f'find {HOME_DIR} -type f -print0|xargs -0 chmod 640')

    # adding www-data user to dnx group
    dnx_run('usermod -aG dnx www-data')

    # reverse of above
    dnx_run('usermod -aG www-data dnx')

    # update sudoers to allow dnx user no pass for specific system functions
    no_pass = [
        'dnx ALL = (root) NOPASSWD: /usr/sbin/iptables-restore',
        'dnx ALL = (root) NOPASSWD: /usr/sbin/iptables-save',
        'dnx ALL = (root) NOPASSWD: /usr/sbin/iptables',
        'dnx ALL = (root) NOPASSWD: /usr/bin/systemctl status *'
    ]

    for line in no_pass:
        dnx_run(f'echo "{line}" | sudo EDITOR="tee -a" visudo')

# ============================
# SERVICE FILE SETUP
# ============================
def set_services():
    ignore_list = ['dnx-database-psql.service', 'dnx-syslog.service']

    progress('creating dnxfirewall services')

    services = os.listdir(f'{UTILITY_DIR}/services')
    for service in services:
        if (service in ignore_list): continue

        dnx_run(f'cp {UTILITY_DIR}/services/{service} /etc/systemd/system/')

        dnx_run(f'systemctl enable {service}')

    dnx_run(f'systemctl enable nginx')

# ============================
# INITIAL IPTABLES SETUP
# ============================
def configure_iptables():
    progress('loading default iptables')

    with IPTablesManager() as iptables:
        iptables.apply_defaults(suppress=True)

# ============================
# CLEANUP
# ============================
def mark_completion_flag():
    with ConfigurationManager('config') as dnx:
        dnx_settings = dnx.load_configuration()

        dnx_settings['auto_loader'] = True

        dnx.write_configuration(dnx_settings)

# TODO: add code to pull mac from wan interface and set it in the config file stored in the usr dir.
def store_default_mac():
    pass

if __name__ == '__main__':
    parser = argparse.ArgumentParser(description='automated deployment utility for DNXFIREWALL')
    parser.add_argument('-v', '--verbose', help='prints output to screen', action='store_true')

    args = parser.parse_args(argv[1:])
    VERBOSE = args.verbose

    # pre checks to make sure application can run properly
    check_run_as_root()
    check_dnx_user()
    check_clone_location()

    # initializing log module which is required when using ConfigurationManager
    Log.run(
        name=LOG_NAME
    )
    ConfigurationManager.set_log_reference(Log)

    check_already_ran()

    configure_interfaces()

    sprint('starting system deployment...')
    print(LINEBREAK)

    install_packages()
    compile_extensions()
    configure_webui()
    set_services()
    configure_iptables()
    set_permissions()

    mark_completion_flag()

    progress('dnxfirewall deployment complete')

    sprint('\nrestart system then navigate to https://dnx.firewall from LAN manage.')
    sprint('control of the wan interface configuration has been taken by dnxfirewall.')
    sprint('use the webui to configure a static ip or enable ssh access if needed.')

    os._exit(0)<|MERGE_RESOLUTION|>--- conflicted
+++ resolved
@@ -230,13 +230,8 @@
         ('sudo apt install python3-pip -y', 'setting up python3'),
         ('pip3 install flask uwsgi', 'installing python web app framework'),
         ('sudo apt install nginx -y', 'installing web server driver'),
-<<<<<<< HEAD
         ('sudo apt install libnetfilter-queue-dev libnetfilter-conntrack-dev libmnl-dev net-tools -y',
             'installing networking components'),
-
-=======
-        ('sudo apt install libnetfilter-queue-dev -y', 'installing networking components'),
->>>>>>> e3b5318a
         ('pip3 install Cython', 'installing C extension language (Cython)')
     ]
 
