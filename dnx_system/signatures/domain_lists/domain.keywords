#VPN
vpn vpn
private vpn

#PORNOGRAPHY
xxx pornography
fuck pornography

#DRUGS
drug drugs

#WEAPONS
firearm weapons
gun weapons

#ADS
ads ads
g00 ads

#TELEMETRY
telemetry telemetry
analytics telemetry

#P2P
torrent p2p

#GAMBLING
poker gambling
casino gambling
bingo gambling
blackjack gambling
roulette gambling
slots gambling
craps gambling
lottery gambling
holdem gambling

#VIDEOGAMES
.gg videogames
gaming videogames
warcraft videogames
multiplayer videogames

#DOWNLOADS
freeware downloads
download downloads
shareware downloads
<<<<<<< HEAD
software downloads
=======
software downloads
>>>>>>> 2ac0a9d2
<|MERGE_RESOLUTION|>--- conflicted
+++ resolved
@@ -45,8 +45,4 @@
 freeware downloads
 download downloads
 shareware downloads
-<<<<<<< HEAD
-software downloads
-=======
-software downloads
->>>>>>> 2ac0a9d2
+software downloads